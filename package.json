--- conflicted
+++ resolved
@@ -50,13 +50,8 @@
     "@types/uuid": "^8.3.1",
     "@typescript-eslint/eslint-plugin": "^4.0.0",
     "@typescript-eslint/parser": "^3.10.1",
-<<<<<<< HEAD
     "@vercel/ncc": "^0.28.6",
-    "chai": "^4.2.0",
-=======
-    "@vercel/ncc": "^0.24.1",
     "chai": "^4.3.4",
->>>>>>> cdb5241b
     "eslint": "^7.30.0",
     "eslint-config-prettier": "^6.11.0",
     "eslint-plugin-prettier": "^3.1.4",
