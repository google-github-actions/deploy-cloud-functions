--- conflicted
+++ resolved
@@ -50,11 +50,7 @@
     "@types/uuid": "^8.3.1",
     "@typescript-eslint/eslint-plugin": "^4.0.0",
     "@typescript-eslint/parser": "^3.10.1",
-<<<<<<< HEAD
-    "@vercel/ncc": "^0.24.1",
-=======
     "@vercel/ncc": "^0.28.6",
->>>>>>> 1c220abb
     "chai": "^4.3.4",
     "eslint": "^7.30.0",
     "eslint-config-prettier": "^6.11.0",
