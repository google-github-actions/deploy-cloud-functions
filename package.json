{
  "name": "deploy-cloud-functions",
  "version": "0.6.0",
  "description": "Deploy a Cloud Function",
  "main": "dist/index.js",
  "scripts": {
    "build": "ncc build src/main.ts",
    "lint": "eslint . --ext .ts,.tsx",
    "fixlint": "eslint . --ext .ts,.tsx --fix",
    "format": "prettier --write **/*.ts",
    "test": "mocha -r ts-node/register -t 600s 'tests/*.test.ts'",
    "e2e-tests": "mocha -r ts-node/register -t 120s 'tests/e2e/e2e.test.ts'",
    "cleanup": "mocha -r ts-node/register -t 240s 'tests/cleaner/cleanTestFunctions.test.ts'"
  },
  "husky": {
    "hooks": {
      "pre-commit": "npm run build && git add dist/"
    }
  },
  "repository": {
    "type": "git",
    "url": "https://github.com/google-github-actions/deploy-cloud-functions"
  },
  "keywords": [
    "actions",
    "gcf",
    "functions",
    "google cloud",
    "cloud function"
  ],
  "author": "Google LLC",
  "license": "Apache-2.0",
  "dependencies": {
    "@actions/core": "^1.4.0",
    "@types/archiver": "^5.1.0",
    "archiver": "^5.0.0",
    "fast-glob": "^3.2.5",
    "fs": "0.0.1-security",
    "gaxios": "^4.3.0",
    "google-auth-library": "^6.0.6",
    "googleapis": "^58.0.0",
    "ignore": "^5.1.8",
    "yaml": "^1.10.0"
  },
  "devDependencies": {
    "@types/chai": "^4.2.20",
<<<<<<< HEAD
    "@types/lodash": "^4.14.159",
=======
    "@types/lodash": "^4.14.171",
>>>>>>> f181af4d
    "@types/mocha": "^8.0.1",
    "@types/node": "^16.0.0",
    "@types/uuid": "^8.3.1",
    "@typescript-eslint/eslint-plugin": "^4.0.0",
    "@typescript-eslint/parser": "^3.10.1",
    "@vercel/ncc": "^0.24.1",
    "chai": "^4.3.4",
    "eslint": "^7.30.0",
    "eslint-config-prettier": "^6.11.0",
    "eslint-plugin-prettier": "^3.1.4",
    "mocha": "^9.0.2",
    "node-stream-zip": "^1.13.4",
    "prettier": "^2.3.2",
    "ts-node": "^10.0.0",
    "typescript": "^3.9.7"
  }
}<|MERGE_RESOLUTION|>--- conflicted
+++ resolved
@@ -44,11 +44,7 @@
   },
   "devDependencies": {
     "@types/chai": "^4.2.20",
-<<<<<<< HEAD
-    "@types/lodash": "^4.14.159",
-=======
     "@types/lodash": "^4.14.171",
->>>>>>> f181af4d
     "@types/mocha": "^8.0.1",
     "@types/node": "^16.0.0",
     "@types/uuid": "^8.3.1",
